--- conflicted
+++ resolved
@@ -2,37 +2,24 @@
 
 from .generic import remove_prefix
 
-# from typeguard import typechecked
 
-
-# @typechecked
 def hex_str_to_bytes(hex_str: str) -> bytes:
     return bytes.fromhex(hex_str)
 
 
-# @typechecked
 def bytes_to_hex(b: bytes) -> Optional[str]:
     r = bytes(b).hex()
     return r if len(r) > 0 else None
 
 
-<<<<<<< HEAD
-=======
-# @typechecked
->>>>>>> 5eacd755
 def is_hex_string(string: Optional[str]) -> bool:
     return string is not None and string.startswith("0x")
 
 
-<<<<<<< HEAD
-=======
-# @typechecked
->>>>>>> 5eacd755
 def strip_0x(string: Optional[str]) -> Optional[str]:
     return remove_prefix(string, "0x") if is_hex_string(string) else string
 
 
-# @typechecked
 def to_int(string: Union[str, int]) -> int:
     if type(string) == int:
         return string
@@ -43,10 +30,6 @@
         return int(string)
 
 
-<<<<<<< HEAD
-=======
-# @typechecked
->>>>>>> 5eacd755
 def hex_to_bytes(hex_str: Optional[str]) -> Optional[bytes]:
     """Convert hexstring (starting with 0x) to bytearray."""
     return bytes.fromhex(strip_0x(hex_str)) if hex_str is not None else None
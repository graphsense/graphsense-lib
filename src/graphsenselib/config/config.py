--- conflicted
+++ resolved
@@ -176,10 +176,6 @@
         initial=lambda: {}, default_factory=lambda: {}
     )
 
-<<<<<<< HEAD
-    s3_credentials: Optional[Dict[str, str]] = Field(
-        initial=lambda: None, default_factory=lambda: None
-=======
     cache_directory: str = Field(
         initial=lambda: "~/.graphsense/cache",
         default_factory=lambda: "~/.graphsense/cache",
@@ -188,7 +184,10 @@
     coingecko_api_key: str = Field(
         initial=lambda: "",
         default_factory=lambda: "",
->>>>>>> b9ffa7e7
+    )
+
+    s3_credentials: Optional[Dict[str, str]] = Field(
+        initial=lambda: None, default_factory=lambda: None
     )
 
     class Config:

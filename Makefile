--- conflicted
+++ resolved
@@ -1,14 +1,9 @@
 SHELL := /bin/bash
 PROJECT := graphsense-lib
 VENV := venv
-<<<<<<< HEAD
-RELEASE := 'v24.05.0rc12'
-RELEASESEM := 'v2.3.0rc12'
+RELEASE := 'v24.05.0rc13'
+RELEASESEM := 'v2.3.0rc13'
 
-=======
-RELEASE := 'v24.02.10'
-RELEASESEM := 'v2.2.10'
->>>>>>> 5eacd755
 
 all: format lint test build
 

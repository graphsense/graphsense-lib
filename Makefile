--- conflicted
+++ resolved
@@ -1,13 +1,9 @@
 SHELL := /bin/bash
 PROJECT := graphsense-lib
 VENV := venv
-<<<<<<< HEAD
-RELEASE := 'v24.05.0rc10'
-RELEASESEM := 'v2.3.0rc10'
-=======
-RELEASE := 'v24.02.7'
-RELEASESEM := 'v2.2.7'
->>>>>>> b9ffa7e7
+RELEASE := 'v24.05.0rc11'
+RELEASESEM := 'v2.3.0rc11'
+
 
 all: format lint test build
 

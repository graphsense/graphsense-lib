--- conflicted
+++ resolved
@@ -2,11 +2,7 @@
 PROJECT := graphsense-lib
 VENV := venv
 RELEASE := 'v23.09'
-<<<<<<< HEAD
-RELEASESEM := 'v1.8.3'
-=======
-RELEASESEM := 'v1.9.0'
->>>>>>> 23abdbce
+RELEASESEM := 'v2.0.0'
 
 all: format lint test build
 

--- conflicted
+++ resolved
@@ -3,15 +3,13 @@
 
 The format is based on [Keep a Changelog](https://keepachangelog.com/en/1.0.0/).
 
-<<<<<<< HEAD
-## [24.01.1/2.1.1] 2024-02-02
+## [24.01.1/2.1.2] 2024-02-07
 ### changed
 - change consistency level Cassandra, consistency_level=LOCAL_QUORUM, serial_consistency_level=LOCAL_SERIAL
-=======
+
 ## [24.01.1/2.1.1] 2024-02-07
 ### fixed
 - address.first_tx_id and last_tx_id should be long type
->>>>>>> 121c4c9a
 
 ## [24.01/2.1.0] 2024-01-09
 ### added

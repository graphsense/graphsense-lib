--- conflicted
+++ resolved
@@ -3,15 +3,11 @@
 
 The format is based on [Keep a Changelog](https://keepachangelog.com/en/1.0.0/).
 
-<<<<<<< HEAD
 ## [24.02.beta1/2.2.0] 2024-02-07
 ### changed
-- block tx table to long format instead of cassandra lists (breaking)
+- block tx table to long format instead of Cassandra lists (breaking)
 
-## [24.01.1/2.1.1] 2024-02-02
-=======
 ## [24.01.1/2.1.2] 2024-02-07
->>>>>>> 3107dbbd
 ### changed
 - change consistency level Cassandra, consistency_level=LOCAL_QUORUM, serial_consistency_level=LOCAL_SERIAL
 
